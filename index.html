--- conflicted
+++ resolved
@@ -91,19 +91,15 @@
     ]
   }
   </script>
-<<<<<<< HEAD
   <!-- Google tag (gtag.js) -->
-=======
-<!-- Google tag (gtag.js) -->
->>>>>>> 99594f0e
-<script async src="https://www.googletagmanager.com/gtag/js?id=G-W2Z34W0EYK"></script>
-<script>
-  window.dataLayer = window.dataLayer || [];
-  function gtag(){dataLayer.push(arguments);}
-  gtag('js', new Date());
+  <script async src="https://www.googletagmanager.com/gtag/js?id=G-W2Z34W0EYK"></script>
+  <script>
+    window.dataLayer = window.dataLayer || [];
+    function gtag() { dataLayer.push(arguments); }
+    gtag('js', new Date());
 
-  gtag('config', 'G-W2Z34W0EYK');
-</script>
+    gtag('config', 'G-W2Z34W0EYK');
+  </script>
 </head>
 
 <body>
